describe('Make sure book-review loads', () => {
  it('should have background-image', () => {
<<<<<<< HEAD
    cy.visit('http://localhost:3000');
    cy.get('.debug-bar-select').select('bookreview1');
    cy.get('.image-blurry-background').should(
      'have.css',
      'background-image',
      'url("http://localhost:3000/fixtures/images/mountain1.jpeg")'
    );
  });

  it('should have title', () => {
    cy.visit('http://localhost:3000');
    cy.get('.debug-bar-select').select('bookreview1');
=======
    cy.visit('/');
    cy.get('.debug-select').select('bookreview1');
    cy.get('.image-blurry-background')
      .should('have.css', 'background-image')
      .and('include', '/fixtures/images/mountain1.jpeg');
  });

  it('should have title', () => {
    cy.visit('/');
    cy.get('.debug-select').select('bookreview1');
>>>>>>> a03e40ac
    cy.get('h1')
      .first()
      .invoke('text')
      .should('match', /^Lorem Ipsum/);
  });
});<|MERGE_RESOLUTION|>--- conflicted
+++ resolved
@@ -1,21 +1,7 @@
 describe('Make sure book-review loads', () => {
   it('should have background-image', () => {
-<<<<<<< HEAD
-    cy.visit('http://localhost:3000');
+    cy.visit('/');
     cy.get('.debug-bar-select').select('bookreview1');
-    cy.get('.image-blurry-background').should(
-      'have.css',
-      'background-image',
-      'url("http://localhost:3000/fixtures/images/mountain1.jpeg")'
-    );
-  });
-
-  it('should have title', () => {
-    cy.visit('http://localhost:3000');
-    cy.get('.debug-bar-select').select('bookreview1');
-=======
-    cy.visit('/');
-    cy.get('.debug-select').select('bookreview1');
     cy.get('.image-blurry-background')
       .should('have.css', 'background-image')
       .and('include', '/fixtures/images/mountain1.jpeg');
@@ -23,8 +9,7 @@
 
   it('should have title', () => {
     cy.visit('/');
-    cy.get('.debug-select').select('bookreview1');
->>>>>>> a03e40ac
+    cy.get('.debug-bar-select').select('bookreview1');
     cy.get('h1')
       .first()
       .invoke('text')
