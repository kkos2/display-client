--- conflicted
+++ resolved
@@ -1,39 +1,19 @@
 describe('Make sure slideshow loads', () => {
   it('should have background-image', () => {
-<<<<<<< HEAD
-    cy.visit('http://localhost:3000');
+    cy.visit('/');
     cy.get('.debug-bar-select').select('slideshow2');
-    cy.get('.image').should(
-      'have.css',
-      'background-image',
-      'url("http://localhost:3000/fixtures/images/mountain1.jpeg")'
-    );
-  });
-
-  it('Should have right and bottom classes on logo', () => {
-    cy.visit('http://localhost:3000');
-    cy.get('.debug-bar-select').select('slideshow2');
-=======
-    cy.visit('/');
-    cy.get('.debug-select').select('slideshow2');
     cy.get('.image').should('have.css', 'background-image').and('include', '/fixtures/images/mountain1.jpeg');
   });
 
   it('Should have right and bottom classes on logo', () => {
     cy.visit('/');
-    cy.get('.debug-select').select('slideshow2');
->>>>>>> a03e40ac
+    cy.get('.debug-bar-select').select('slideshow2');
     cy.get('.logo').should('have.class', 'bottom', 'right');
   });
 
   it('Should have size l class on logo', () => {
-<<<<<<< HEAD
-    cy.visit('http://localhost:3000');
+    cy.visit('/');
     cy.get('.debug-bar-select').select('slideshow1');
-=======
-    cy.visit('/');
-    cy.get('.debug-select').select('slideshow1');
->>>>>>> a03e40ac
     cy.get('.logo').should('have.class', 'l');
   });
 });