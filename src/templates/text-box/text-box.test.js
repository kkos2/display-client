describe('Make sure text-box loads', () => {
  it('Should have headline, text and background-image', () => {
<<<<<<< HEAD
    cy.visit('http://localhost:3000');
    cy.get('.debug-bar-select').select('slide: text-box top');
=======
    cy.visit('/');
    cy.get('.debug-select').select('slide: text-box top');
>>>>>>> a03e40ac
    cy.get('.template-text-box .box .headline').contains('Slide 1');
    cy.get('.template-text-box .box .text').contains('Lorem ipsum');
    cy.get('.template-text-box')
      .should('have.css', 'background-image')
      .and('include', '/fixtures/images/mountain1.jpeg');
  });

  it('Should have flex-direction set when boxAlign is left', () => {
<<<<<<< HEAD
    cy.visit('http://localhost:3000');
    cy.get('.debug-bar-select').select('slide: text-box left');
=======
    cy.visit('/');
    cy.get('.debug-select').select('slide: text-box left');
>>>>>>> a03e40ac
    cy.get('.template-text-box').should('have.css', 'flex-direction', 'column');
  });

  it('Should have flex-direction, align-self set when boxAlign is right', () => {
<<<<<<< HEAD
    cy.visit('http://localhost:3000');
    cy.get('.debug-bar-select').select('slide: text-box right');
=======
    cy.visit('/');
    cy.get('.debug-select').select('slide: text-box right');
>>>>>>> a03e40ac
    cy.get('.template-text-box').should('have.css', 'flex-direction', 'column');
    cy.get('.template-text-box .box').should('have.css', 'align-self', 'flex-end');
  });

  it('Should have align-self set when boxAlign is bottom', () => {
<<<<<<< HEAD
    cy.visit('http://localhost:3000');
    cy.get('.debug-bar-select').select('slide: text-box bottom');
=======
    cy.visit('/');
    cy.get('.debug-select').select('slide: text-box bottom');
>>>>>>> a03e40ac
    cy.get('.template-text-box .box').should('have.css', 'align-self', 'flex-end');
  });

  it('Should have colors set', () => {
<<<<<<< HEAD
    cy.visit('http://localhost:3000');
    cy.get('.debug-bar-select').select('slide: text-box colors');
=======
    cy.visit('/');
    cy.get('.debug-select').select('slide: text-box colors');
>>>>>>> a03e40ac
    cy.get('.template-text-box').should('have.css', 'background-color', 'rgb(255, 0, 0)');
    cy.get('.template-text-box .box').should('have.css', 'background-color', 'rgb(0, 255, 0)');
    cy.get('.template-text-box .box').should('have.css', 'color', 'rgb(0, 0, 255)');
  });
});<|MERGE_RESOLUTION|>--- conflicted
+++ resolved
@@ -1,12 +1,7 @@
 describe('Make sure text-box loads', () => {
   it('Should have headline, text and background-image', () => {
-<<<<<<< HEAD
-    cy.visit('http://localhost:3000');
+    cy.visit('/');
     cy.get('.debug-bar-select').select('slide: text-box top');
-=======
-    cy.visit('/');
-    cy.get('.debug-select').select('slide: text-box top');
->>>>>>> a03e40ac
     cy.get('.template-text-box .box .headline').contains('Slide 1');
     cy.get('.template-text-box .box .text').contains('Lorem ipsum');
     cy.get('.template-text-box')
@@ -15,47 +10,27 @@
   });
 
   it('Should have flex-direction set when boxAlign is left', () => {
-<<<<<<< HEAD
-    cy.visit('http://localhost:3000');
+    cy.visit('/');
     cy.get('.debug-bar-select').select('slide: text-box left');
-=======
-    cy.visit('/');
-    cy.get('.debug-select').select('slide: text-box left');
->>>>>>> a03e40ac
     cy.get('.template-text-box').should('have.css', 'flex-direction', 'column');
   });
 
   it('Should have flex-direction, align-self set when boxAlign is right', () => {
-<<<<<<< HEAD
-    cy.visit('http://localhost:3000');
+    cy.visit('/');
     cy.get('.debug-bar-select').select('slide: text-box right');
-=======
-    cy.visit('/');
-    cy.get('.debug-select').select('slide: text-box right');
->>>>>>> a03e40ac
     cy.get('.template-text-box').should('have.css', 'flex-direction', 'column');
     cy.get('.template-text-box .box').should('have.css', 'align-self', 'flex-end');
   });
 
   it('Should have align-self set when boxAlign is bottom', () => {
-<<<<<<< HEAD
-    cy.visit('http://localhost:3000');
+    cy.visit('/');
     cy.get('.debug-bar-select').select('slide: text-box bottom');
-=======
-    cy.visit('/');
-    cy.get('.debug-select').select('slide: text-box bottom');
->>>>>>> a03e40ac
     cy.get('.template-text-box .box').should('have.css', 'align-self', 'flex-end');
   });
 
   it('Should have colors set', () => {
-<<<<<<< HEAD
-    cy.visit('http://localhost:3000');
+    cy.visit('/');
     cy.get('.debug-bar-select').select('slide: text-box colors');
-=======
-    cy.visit('/');
-    cy.get('.debug-select').select('slide: text-box colors');
->>>>>>> a03e40ac
     cy.get('.template-text-box').should('have.css', 'background-color', 'rgb(255, 0, 0)');
     cy.get('.template-text-box .box').should('have.css', 'background-color', 'rgb(0, 255, 0)');
     cy.get('.template-text-box .box').should('have.css', 'color', 'rgb(0, 0, 255)');
