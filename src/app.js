--- conflicted
+++ resolved
@@ -6,11 +6,7 @@
 import ReleaseLoader from './release-loader';
 import Logger from './logger/logger';
 import './app.scss';
-<<<<<<< HEAD
-import Spinner from './spinner';
 import localStorageKeys from './local-storage-keys';
-=======
->>>>>>> c5d875a7
 
 /**
  * App component.
@@ -291,6 +287,9 @@
               localStorageKeys.FALLBACK_IMAGE,
               tenantData.fallbackImageUrl ?? null
             );
+            setFallbackImageUrl(
+              localStorage.getItem(localStorageKeys.FALLBACK_IMAGE)
+            );
           });
       }
     });
@@ -337,35 +336,17 @@
   }, [screen]);
 
   return (
-<<<<<<< HEAD
-    <div className="App">
-      {!screen && (
-        <div className="BindKey" style={fallbackStyle}>
-          {bindKey && (
-            <>
-              <h1 className="BindKeyHeader">
-                Bind this machine to a screen entity in the administration to
-                receive content.
-              </h1>
-              <h1 className="BindKeyKey">Key to enter: {bindKey}</h1>
-              <div className="BindKeySpinner">
-                <Spinner />
-              </div>
-            </>
-          )}
-=======
     <div className="app">
       {!screen && bindKey && (
         <div className="bind-key-container">
           <h1 className="bind-key">{bindKey}</h1>
->>>>>>> c5d875a7
         </div>
       )}
       {screen && (
         <>
           <Screen screen={screen} />
           {displayFallback && (
-            <div className="Fallback" style={fallbackStyle} />
+            <div className="fallback" style={fallbackStyle} />
           )}
         </>
       )}
