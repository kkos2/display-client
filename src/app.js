--- conflicted
+++ resolved
@@ -1,10 +1,5 @@
 import { React, useEffect, useState } from 'react';
-<<<<<<< HEAD
 import Screen from './screen';
-=======
-import TextBox from './templates/text-box/text-box';
-import Slideshow from './templates/slideshow/slideshow';
->>>>>>> 201b13a6
 import './app.scss';
 
 /**
@@ -15,35 +10,20 @@
  */
 function App() {
   const [content, setContent] = useState('');
-  const [slideshow, setSlideshow] = useState(false);
+
   useEffect(function initialize() {
-    setSlideshow(false);
     document.addEventListener(
       'content',
       function newContent(event) {
         const data = event.detail;
         setContent(null);
-        setSlideshow(false);
-        // @todo: Remove this when slides are loaded according to template.
-        if (data.title.includes('Slideshow')) {
-          setSlideshow(true);
-        }
         setContent(data);
       },
       false
     );
   }, []);
 
-<<<<<<< HEAD
   return <div className="App">{content && <Screen screen={content} />}</div>;
-=======
-  return (
-    <div className="App">
-      <>{content?.content && slideshow && <Slideshow content={content.content} />}</>
-      <>{content?.content && !slideshow && <TextBox content={content.content} />}</>
-    </div>
-  );
->>>>>>> 201b13a6
 }
 
 export default App;