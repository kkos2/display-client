import { React } from 'react';
import PropTypes from 'prop-types';
import TextBox from './templates/text-box/text-box';
import Slideshow from './templates/slideshow/slideshow';
import Calendar from './templates/calendar/calendar';
import BookReview from './templates/book-review/book-review';
import MeetingRoomSchedule from './templates/meeting-room-schedule/meeting-room-schedule';
import './slide.scss';

/**
 * Slide component.
 *
 * @param {object} props
 *   Props.
 * @param {object} props.slide
 *   The slide data.
 * @param {string} props.id
 *   The unique slide id.
 * @param {boolean} props.run
 *   Whether or not the slide should run.
 * @param {Function} props.slideDone
 *   The function to call when the slide is done running.
 * @returns {JSX.Element}
 *   The component.
 */
function Slide({ slide, id, run, slideDone }) {
  let slideComponent;

  if (slide.template === 'template-text-box') {
    slideComponent = <TextBox slide={slide} content={slide.content} run={run} slideDone={slideDone} />;
  } else if (slide.template === 'template-slideshow') {
    slideComponent = <Slideshow slide={slide} content={slide.content} run={run} slideDone={slideDone} />;
  } else if (slide.template === 'template-calendar') {
    slideComponent = <Calendar slide={slide} content={slide.content} run={run} slideDone={slideDone} />;
  } else if (slide.template === 'template-book-review') {
<<<<<<< HEAD
    slideComponent = <BookReview slide={slide} content={slide.content} run={run} slideDone={slideDone} />;
=======
    slideComponent = <BookReview content={slide.content} />;
  } else if (slide.template === 'template-meeting-room-schedule') {
    slideComponent = <MeetingRoomSchedule content={slide.content} />;
>>>>>>> 93134310
  } else {
    slideComponent = <>Unknown template</>;
  }

  const styles = {};
  if (!run) {
    styles.display = 'none';
  }

  // @TODO: Load template.
  return (
    <div className="Slide" id={id} style={styles}>
      {slideComponent}
    </div>
  );
}

Slide.propTypes = {
  id: PropTypes.string.isRequired,
  run: PropTypes.bool.isRequired,
  slideDone: PropTypes.func.isRequired,
  slide: PropTypes.shape({
    template: PropTypes.string.isRequired,
    duration: PropTypes.number.isRequired,
    instanceId: PropTypes.string.isRequired,
    content: PropTypes.objectOf(PropTypes.any).isRequired
  }).isRequired
};

export default Slide;<|MERGE_RESOLUTION|>--- conflicted
+++ resolved
@@ -33,13 +33,9 @@
   } else if (slide.template === 'template-calendar') {
     slideComponent = <Calendar slide={slide} content={slide.content} run={run} slideDone={slideDone} />;
   } else if (slide.template === 'template-book-review') {
-<<<<<<< HEAD
     slideComponent = <BookReview slide={slide} content={slide.content} run={run} slideDone={slideDone} />;
-=======
-    slideComponent = <BookReview content={slide.content} />;
   } else if (slide.template === 'template-meeting-room-schedule') {
-    slideComponent = <MeetingRoomSchedule content={slide.content} />;
->>>>>>> 93134310
+    slideComponent = <MeetingRoomSchedule slide={slide} content={slide.content} run={run} slideDone={slideDone} />;
   } else {
     slideComponent = <>Unknown template</>;
   }
